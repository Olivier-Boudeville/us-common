% Copyright (C) 2014-2025 Olivier Boudeville
%
% This file belongs to the US-Common project, a part of the Universal Server
% framework.
%
% This program is free software: you can redistribute it and/or modify it under
% the terms of the GNU Affero General Public License as published by the Free
% Software Foundation, either version 3 of the License, or (at your option) any
% later version.
%
% This program is distributed in the hope that it will be useful, but WITHOUT
% ANY WARRANTY; without even the implied warranty of MERCHANTABILITY or FITNESS
% FOR A PARTICULAR PURPOSE. See the GNU Affero General Public License for more
% details.
%
% You should have received a copy of the GNU Affero General Public License along
% with this program. If not, see <http://www.gnu.org/licenses/>.
%
% Author: Olivier Boudeville [olivier (dot) boudeville (at) esperide (dot) com]
% Creation date: Saturday, June 28, 2014.

-module(class_USServer).

-moduledoc """
The **mother class** of all US servers.

It centralises states and behaviours on their behalf.
""".


-define( class_description, "Mother class of all US servers." ).


% Determines what are the direct mother classes of this class (if any):
-define( superclasses, [ class_TraceEmitter ] ).


% Exported helpers:
-export([ register_name/3, unregister_name/1, to_string/1 ]).


-doc "The PID of a US server.".
-type server_pid() :: class_TraceEmitter:emitter_pid().


-doc "The PID of a client of a US server.".
-type client_pid() :: pid().


-type ping_id() :: count().

-doc "A table holding US-related configuration information.".
-type config_table() :: app_facilities:config_table().


-export_type([ server_pid/0, client_pid/0, ping_id/0, config_table/0 ]).


-include("class_USServer.hrl").

% All known, licit (top-level) base keys for the US common configuration file:
% (other keys are in their respective server classes)
%
-define( known_us_common_config_keys, [ ?us_actions_key ] ).


% For the action_info record:
-include("us_action.hrl").



% Type shorthands:

-type count() :: basic_utils:count().

-type ustring() :: text_utils:ustring().

-type registration_name() :: naming_utils:registration_name().
-type registration_scope() :: naming_utils:registration_scope().
-type lookup_info() :: naming_utils:lookup_info().

-type user_name() :: system_utils:user_name().

-type concurrent_result( R ) :: wooper:concurrent_result( R ).

-type emitter_init() :: class_TraceEmitter:emitter_init().

-type user_action_spec() :: us_action:user_action_spec().
-type action_table() :: us_action:action_table().
-type action_token() :: us_action:action_token().
-type action_outcome() :: us_action:action_outcome().
-type action_info() :: us_action:action_info().
-type action_result() :: us_action:action_result().



% Design notes:
%
% Servers may depend on others. A given server shall register its name as early
% as possible, and shall look-up the servers it relies on as late as possible.



% Implementation notes:
%
% We have to store to time-related information, one, 'server_start', to
% determine actual durations, and one, 'server_gregorian_start', to record the
% actual time at which this server was started.


% Class-specific attributes of a server are:
-define( class_attributes, [

	% Attempt also to keep this millisecond count not too large:
	{ server_start, time_utils:ms_monotonic(),
	  "a point of time reference for later duration measurements, in VM "
	  "monotonic time (milliseconds)" },

	% As Gregorian conventions are used for conversions (from a given measured
	% duration, obtained through monotonic times), adding this value allows,
	% with the Gregorian result, to establish directly a proper (absolute)
	% timestamp:
	%
	{ server_gregorian_start, ms_since_year_0(),
	  "the internal system time at which this server was started "
	  "since year 0, to facilitate timestamp conversions to/from user time" },

	% The reference to tell whether a server shall be registered (regardless of
	% the scope):
	%
	{ registration_name, option( registration_name() ),
	  "records the name of this server, as possibly registered in the "
	  "naming service" },

	{ registration_scope, option( registration_scope() ),
	  "records the scope of the registration of this server in the naming "
	  "service" },

	{ username, option( user_name() ),
	  "the user (if any) under which this server is expected to run" },

    { action_table, action_table(),
      "the table recording all the actions supported by this server" } ] ).



% Allows to define WOOPER base variables and methods for that class:
-include_lib("wooper/include/wooper.hrl").


-define( trace_emitter_categorization, "US" ).


% Allows to use macros for trace sending:
-include_lib("traces/include/class_TraceEmitter.hrl").



-doc """
Creates a server instance that is not registered, and that traps exits.

Parameter is ServerInit, the name of that server.

It is not expected to be run as any specific user.
""".
-spec construct( wooper:state(), emitter_init() ) -> wooper:state().
construct( State, ServerInit ) ->
	construct( State, ServerInit, _TrapExits=true ).



-doc """
Creates a server instance that is not registered, and that traps exits if
requested.

Parameter is ServerInit, the name of that US server, and whether it should trap
EXITS, if wanting a better control by resisting to exit messages being received
(see the onWOOPERExitReceived/3 callback).

It is not expected to be run as any specific user.
""".
-spec construct( wooper:state(), emitter_init(), boolean() ) -> wooper:state().
construct( State, ServerInit, TrapExits ) ->
	construct( State, ServerInit, _MaybeRegistrationName=undefined,
		_MaybeRegistrationScope=undefined, TrapExits ).



-doc """
Creates a server instance that is registered, and traps exits if requested.

Parameters are:
- ServerInit, the name of that US server
- MaybeRegistrationName, any name under which this server shall be registered
- MaybeRegistrationScope, any scope at which this server shall be registered

It is not expected to be run as any specific user.
""".
-spec construct( wooper:state(), emitter_init(), option( registration_name() ),
				 option( registration_scope() ) ) -> wooper:state().
construct( State, ServerInit, MaybeRegistrationName, MaybeRegistrationScope ) ->
	construct( State, ServerInit, MaybeRegistrationName, MaybeRegistrationScope,
			   _TrapExits=true ).



-doc """
Creates a server instance that is registered, and traps exits if requested.

Parameters are:
- ServerInit, the name of that US server
- MaybeRegistrationName, any name under which this server shall be registered
- MaybeRegistrationScope, any scope at which this server shall be registered
- TrapExits tells whether EXIT messages shall be trapped

It is not expected to be run as any specific user.
""".
-spec construct( wooper:state(), emitter_init(), option( registration_name() ),
				 option( registration_scope() ), boolean() ) -> wooper:state().
construct( State, ServerInit, MaybeRegistrationName, MaybeRegistrationScope,
		   TrapExits ) ->
	construct( State, ServerInit, MaybeRegistrationName, MaybeRegistrationScope,
			   TrapExits, _MaybeUserName=undefined ).



-doc """
Creates a server instance that is registered, traps exits if requested, and is
expected to be run as the specified user (if any).

Parameters are:
- ServerInit, the name of that US server
- RegistrationName, the name under which this server shall be registered
- RegistrationScope, the scope at which this server shall be registered
- TrapExits, whether EXIT messages shall be trapped
- MaybeUserName, the name of any user under which this server is expected to run
""".
-spec construct( wooper:state(), emitter_init(), option( registration_name() ),
		option( registration_scope() ), boolean(), option( user_name() ) ) ->
													wooper:state().
construct( State, ServerInit, MaybeRegistrationName, MaybeRegistrationScope,
		   TrapExits, MaybeUserName ) ->

	TrapExits =:= true andalso
		% Wanting a better control by resisting to exit messages being received
		% (see the onWOOPERExitReceived/3 callback):
		%
		erlang:process_flag( trap_exit, true ),

	% First the direct mother classes:
	TraceState = class_TraceEmitter:construct( State,
                                               ?trace_categorize(ServerInit) ),

    % Enable all US servers to rely on a trace bridge, notably if using
    % dependencies that can optionally rely on Ceylan-Traces, or for their local
    % functions that do not have a relevant TraceEmitter state available in
    % order to send their traces:
    %
    class_TraceEmitter:register_bridge( TraceState ),

    % Inconvenient (too verbose/too early: at start-up, gets printed on the
    % console):
    %
	%TrapExits =:= true andalso
    %    trace_bridge:debug( "Will be trapping EXIT messages." ),

	% Constant based on the number of milliseconds of the EPOCH, since year 0;
	% used in order to compute the most complete offset (in UTC):
	%
	MsOfEpoch = time_utils:get_epoch_milliseconds_since_year_0(),

	SetState = setAttributes( TraceState, [

		{ server_start, time_utils:get_monotonic_time() },

		% Hence since year 0 (so a large number), based on "user" time:
		{ server_gregorian_start,
		  MsOfEpoch + time_utils:get_system_time() },

		{ username, text_utils:maybe_string_to_binary( MaybeUserName ) },

        { action_table, table:new() } ] ),

	%trace_bridge:debug_fmt( "Registering server as '~ts' for scope ~ts.",
	%    [ MaybeRegistrationName, MaybeRegistrationScope ] ),

	register_name( MaybeRegistrationName, MaybeRegistrationScope, SetState ).



-doc "Overridden destructor.".
-spec destruct( wooper:state() ) -> wooper:state().
destruct( State ) ->

	?info_fmt( "Deleting server ~ts.", [ to_string( State ) ] ),

	UnregState = unregister_name( State ),

	?info( "Server deleted." ),

	UnregState.



% Method section.


-doc """
Pings this server.

Any server must be able to answer to (asynchronous) ping requests from a
monitoring server.

Not to be mixed up with the `ping` direct WOOPER message.

(const oneway, not request, as meant to be asynchronous)
""".
-spec ping( wooper:state(), ping_id(), pid() ) -> const_oneway_return().
ping( State, PingId, MonitorPid ) ->

	% Sends back another oneway (no result expected here):
	MonitorPid ! { pong, [ PingId, self() ] },

	wooper:const_return().



-doc """
Integrates the actions in the specified table (possibly read from a
configuration file) in the internal action table of this server.
""".
-spec addConfiguredAutomatedActions( wooper:state(), config_table() ) ->
                                                        oneway_return().
addConfiguredAutomatedActions( State, ConfigTable ) ->

    case table:lookup_entry( ?us_actions_key, ConfigTable ) of

        { value, UserActSpecs } when is_list( UserActSpecs ) ->

            ?debug_fmt( "Integrating the following user action specs: ~p.",
                        [ UserActSpecs ] ),

            AddState = addAutomatedActionSpecs( State, UserActSpecs ),

            wooper:return_state( AddState );


        { value, InvalidUserActSpecs }  ->
            ?error_fmt( "Invalid (non-list) user-level action specifications: "
                        "~p.", [ InvalidUserActSpecs ] ),

            throw( { invalid_user_action_specs, non_list,
                     InvalidUserActSpecs } );


        key_not_found ->
            ?debug( "No automated actions defined." ),
            wooper:const_return()

    end.



-doc """
Adds the specified user-level action to the internal action table of this
server.
""".
-spec addAutomatedActionSpec( wooper:state(), user_action_spec() ) ->
                                                oneway_return().
addAutomatedActionSpec( State, UserActSpec ) ->

    AddState = wooper:executeOneway( State, addAutomatedActionSpecs,
                                     [ [ UserActSpec ] ] ),

    wooper:return_state( AddState ).



-doc """
Adds the specified user-level actions to the internal action table of this
server.
""".
-spec addAutomatedActionSpecs( wooper:state(), [ user_action_spec() ] ) ->
                                                    oneway_return().
addAutomatedActionSpecs( State, UserActSpecs ) ->

    RegActTable = us_action:register_action_specs( UserActSpecs,
        ?getAttr(action_table), wooper:get_classname( State ) ),

    RegState = setAttribute( State, action_table, RegActTable ),

    wooper:return_state( RegState ).



-doc """
A concurrent request to return the automated actions known of this server.
""".
-spec getAutomatedActions( wooper:state() ) ->
                const_request_return( concurrent_result( action_table() ) ).
getAutomatedActions( State ) ->
    ActTable = ?getAttr(action_table),
    ConcurrentRes = wooper:forge_concurrent_result( ActTable ),

    ?debug_fmt( "Returning ~ts",
                [ us_action:action_table_to_string( ActTable ) ] ),

    wooper:const_return_result( ConcurrentRes ).



-doc """
Registers the additional actions in the specified table in our internal one.
""".
-spec registerAutomatedActions( wooper:state(), action_table() ) ->
                                            oneway_return().
registerAutomatedActions( State, AddActTable ) ->
    MergedActTable = us_action:merge_action_table( AddActTable,
                                                   ?getAttr(action_table) ),
    MergedState = setAttribute( State, action_table, MergedActTable ),

    wooper:return_state( MergedState ).



-doc """
Tells that this server should notify - thanks to the sending of an
`onAutomatedActionsNotified/3` oneway call - the specified instance (generally
the one of the caller) of the automated actions that it supports.

This asynchronous form has for purpose to avoid the deadlocks that
`getAutomatedActions/1` would induce.
""".
-spec notifyAutomatedActions( wooper:state(), instance_pid() ) ->
                                                    const_oneway_return().
notifyAutomatedActions( State, InstToNotifyPid ) ->

    OurLookupInfo = executeConstRequest( State, getLookupInformation ),

    OurLookupInfo =:= undefined andalso throw( no_lookup_info ),

    % The local actions shall here bear a relevant, absolute lookup info:
    ToSendActTable = table:map_on_values(
        fun( AI=#action_info{ server_lookup_info=undefined } ) ->
            AI#action_info{ server_lookup_info=OurLookupInfo };

           ( AI ) ->
            AI
        end,
        ?getAttr(action_table) ),

    InstToNotifyPid ! { onAutomatedActionsNotified, [ ToSendActTable ] },

    wooper:const_return().



-doc """
Requests this server to perform the automated action corresponding to the
specified tokens.
""".
-spec performActionFromTokens( wooper:state(), [ action_token() ] ) ->
                                    request_return( action_outcome() ).
performActionFromTokens( State, Tokens ) ->

    cond_utils:if_defined( us_common_debug_actions, ?debug_fmt(
        "Performing action from the following ~B tokens: ~p.",
        [ length( Tokens ), Tokens ] ) ),

    ActId = us_action:get_action_id( Tokens ),

    ActTable = ?getAttr(action_table),

    { Res, ActState } = case table:lookup_entry( _K=ActId, ActTable ) of

<<<<<<< HEAD
        { value, _ActionInfo } ->
            %execute_action( ActId, ActionInfo, Tokens, State );
            throw(fixme);
=======
        { value, ActionInfo } ->
            execute_action( ActionInfo, Tokens, State );
>>>>>>> 23997c14

        key_not_found ->
            ?error_fmt( "No action ~ts found; the ones known of this server "
                "are: ~ts",
                [ us_action:action_id_to_string( ActId ),
                  text_utils:strings_to_string(
                    [ us_action:action_id_to_string( AId )
                        || AId <- table:keys( ActTable ) ] ) ] ),
<<<<<<< HEAD
            { action_not_found, State }
=======
            { { error, action_not_found }, State }
>>>>>>> 23997c14

    end,

    Outcome = { action_outcome, Res },

    wooper:return_state_result( ActState, Outcome ).



% The caller is expected to have ensured that the correct number of argument
% tokens has been provided.
%
% (helper)
-spec execute_action( action_info(), [ action_token() ], wooper:state() ) ->
                                            { action_result(), wooper:state() }.
% No lookup information, hence action implemented locally:
execute_action( ActInfo=#action_info{ server_lookup_info=undefined,
                                      arg_specs=ArgSpecs,
                                      result_spec=ResSpec,
                                      mapping={ ModName, ReqName } },
                Tokens, State ) ->

    ?debug_fmt( "Executing locally ~ts, based on ~w.",
                [ us_action:action_info_to_string( ActInfo ), Tokens ] ),

    try

        ArgsTokens = tl( Tokens ),

        ActualArgs = us_action:coerce_argument_tokens( ArgsTokens, ArgSpecs ),

        ?debug_fmt( "Executing now ~ts:~ts/~B, with arguments ~p.",
                    [ ModName, ReqName, length( ActualArgs ), ActualArgs ] ),

        { ExecState, Res } = executeRequestAs( ModName, State, ReqName,
                                               ActualArgs ),
        us_action:check_result( Res, ResSpec ),

        { Res, ExecState }

    catch

        throw:Error ->
            { { error, Error }, State }

    end;

% Action implemented by another server, forwarding it:
execute_action( ActInfo=#action_info{ server_lookup_info=ImplSrvLookupInfo },
                Tokens, State ) ->

    case naming_utils:get_maybe_registered_pid_for(
            ImplSrvLookupInfo ) of

        undefined ->
            ?error_fmt( "Failed to resolve the ~ts for ~ts.",
                [ naming_utils:lookup_info_to_string( ImplSrvLookupInfo ),
                  us_action:action_info_to_string( ActInfo ) ] ),

            %throw( { impl_server_lookup_info_lookup_failed, ImplSrvLookupInfo,
            %         ActInfo } );
            { { error, implementation_server_not_found }, State };

        SrvPid ->

            cond_utils:if_defined( us_common_debug_actions,
                ?debug_fmt( "Forwarding to ~w (~ts) ~ts.", [ SrvPid,
                    naming_utils:lookup_info_to_string( ImplSrvLookupInfo ),
                    us_action:action_info_to_string( ActInfo ) ] ) ),

            SrvPid ! { performActionFromTokens, [ Tokens ] },
            receive

                { wooper_result, _ActOutcome={ action_outcome, Res } } ->
                    cond_utils:if_defined( us_common_debug_actions,
                       ?debug_fmt( "Received and forwarding action result ~w.",
                                   [ Res ] ) ),

                    { Res, State }

            end

    end.



-doc """
Callback triggered, if this server enabled the trapping of exits, whenever a
linked process terminates.
""".
-spec onWOOPERExitReceived( wooper:state(), pid(),
		basic_utils:exit_reason() ) -> const_oneway_return().
onWOOPERExitReceived( State, StoppedPid, _ExitType=normal ) ->
	?info_fmt( "Ignoring normal exit from process ~w.", [ StoppedPid ] ),
	wooper:const_return();

onWOOPERExitReceived( State, CrashPid, ExitType ) ->

	% Typically: "Received exit message '{{nocatch,
	%   {wooper_oneway_failed,<0.44.0>,class_XXX,
	%    FunName,Arity,Args,AtomCause}}, [...]}"

	% Redundant information yet useful for console outputs:
	?warning_fmt( "US Server ~w received and ignored following exit message "
				  "from ~w:~n  ~p", [ self(), CrashPid, ExitType ] ),

	wooper:const_return().



% Static section.


-doc """
Resolves the PID of the specified server, based on the specified naming
information, with some waiting if needed.

Centralised here on behalf of the implementation (notably of their
`get_server_pid/0` static method) of all US servers, for example to be able to
define any relevant time-out duration once.
""".
-spec resolve_server_pid( registration_name(), registration_scope() ) ->
                                static_return( server_pid() ).
resolve_server_pid( RegName, RegScope ) ->

	trace_bridge:debug_fmt( "Resolving the US server registered as name '~ts' "
                            "for scope ~ts.", [ RegName, RegScope ] ),

    % Relying on the default time-out currently:
    SrvPid = naming_utils:wait_for_registration_of( RegName,
		naming_utils:registration_to_lookup_scope( RegScope ) ),

	trace_bridge:debug_fmt( "Resolved as ~w.", [ SrvPid ] ),

	wooper:return_static( SrvPid ).



-doc """
Returns the naming lookup information of this server.

Meant to be possibly defined by each actual US server, albeit generally
`get_server_pid/0` is sufficient.
""".
-spec get_lookup_info() -> static_return( lookup_info() ).
get_lookup_info() ->

    %wooper:return_static( { ?foo_server_registration_name,
    %   ?foo_server_registration_scope } ).

    throw( not_implemented ).



-doc "Returns any naming lookup information of this server.".
-spec getLookupInformation( wooper:state() ) ->
                                const_request_return( option( lookup_info() ) ).
getLookupInformation( State ) ->

    MaybeLI = case ?getAttr(registration_name) of

        undefined ->
            undefined;

        RegName ->
            LookupScope = naming_utils:registration_to_lookup_scope(
                ?getAttr(registration_scope) ),
            { RegName, LookupScope }

    end,

    wooper:const_return_result( MaybeLI ).



-doc """
Returns the PID of the current server, possibly waiting for it.

It is better to obtain it each time from the naming service rather than to
resolve and store its PID once for all, as, for an increased robustness, servers
may be restarted (hence any former PID may not reference a live process
anymore).

Meant to be defined by each actual US server.
""".
-spec get_server_pid() -> static_return( server_pid() ).
get_server_pid() ->

	%SrvPid = class_USServer:resolve_server_pid(
    %   _RegName=?foo_server_registration_name,
    %   _RegScope=?foo_server_registration_scope ),

	%wooper:return_static( SrvPid ).

    throw( not_implemented ).




% Exported helpers.


-doc """
Registers this (supposedly not registered) server to the naming server.

(exported helper)
""".
-spec register_name( registration_name(), registration_scope(),
					 wooper:state() ) -> wooper:state().
register_name( _RegistrationName=undefined, RegistrationScope, State ) ->

	% May be done later in the construction of the actual instance (e.g. based
	% on a configuration file being then read):
	%
	cond_utils:if_defined( us_common_debug_registration,
		?debug( "As a US server: no name to register, "
				"no registration performed." ) ),

	setAttributes( State, [ { registration_name, undefined },
							{ registration_scope, RegistrationScope } ] );


register_name( RegistrationName, RegistrationScope, State ) ->

	naming_utils:register_as( RegistrationName, RegistrationScope ),

	cond_utils:if_defined( us_common_debug_registration,
		?debug_fmt( "Registered (~ts) as '~ts'.",
					[ RegistrationScope, RegistrationName ] ) ),

	setAttributes( State, [ { registration_name, RegistrationName },
							{ registration_scope, RegistrationScope } ] ).



-doc """
Unregisters this (supposedly registered) server from the naming server.

(exported helper)
""".
-spec unregister_name( wooper:state() ) -> wooper:state().
unregister_name( State ) ->

	case ?getAttr(registration_name) of

		undefined ->
			cond_utils:if_defined( us_common_debug_registration, ?info(
				"No registration name available, "
				"no unregistering performed." ) ),
			State;

		RegName ->

			RegScope = ?getAttr(registration_scope),

			cond_utils:if_defined( us_common_debug_registration, ?info_fmt(
				"Unregistering from name '~ts' (scope: ~ts).",
				[ RegName, RegScope ] ) ),

			naming_utils:unregister( RegName, RegScope ),

			State

	end.



-doc "Returns a textual description of this server.".
-spec to_string( wooper:state() ) -> ustring().
to_string( State ) ->

	StartTimestamp = time_utils:gregorian_ms_to_timestamp(
		?getAttr(server_gregorian_start) ),

	UptimeStr = time_utils:duration_to_string(
		time_utils:get_monotonic_time() - ?getAttr(server_start) ),

	TimeStr = text_utils:format( "started on ~ts (uptime: ~ts)",
		[ time_utils:timestamp_to_string( StartTimestamp ), UptimeStr ] ),

	RegStr = case ?getAttr(registration_name) of

		undefined ->
			"with no registration name defined";

		RegName ->
			text_utils:format( "whose registration name is '~ts' (scope: ~ts)",
							   [ RegName, ?getAttr(registration_scope) ] )

	end,

	UserStr = case ?getAttr(username) of

		undefined ->
			"not expected to run as a specific user";

		BinUsrName ->
			text_utils:format( "expected to run as user '~ts'", [ BinUsrName ] )

	end,

    ActStr = us_action:action_table_to_string( ?getAttr(action_table) ),

	text_utils:format( "server named '~ts', ~ts, ~ts, ~ts; this server has ~ts",
					   [ ?getAttr(name), TimeStr, RegStr, UserStr, ActStr ] ).<|MERGE_RESOLUTION|>--- conflicted
+++ resolved
@@ -473,14 +473,8 @@
 
     { Res, ActState } = case table:lookup_entry( _K=ActId, ActTable ) of
 
-<<<<<<< HEAD
-        { value, _ActionInfo } ->
-            %execute_action( ActId, ActionInfo, Tokens, State );
-            throw(fixme);
-=======
         { value, ActionInfo } ->
             execute_action( ActionInfo, Tokens, State );
->>>>>>> 23997c14
 
         key_not_found ->
             ?error_fmt( "No action ~ts found; the ones known of this server "
@@ -489,11 +483,7 @@
                   text_utils:strings_to_string(
                     [ us_action:action_id_to_string( AId )
                         || AId <- table:keys( ActTable ) ] ) ] ),
-<<<<<<< HEAD
-            { action_not_found, State }
-=======
             { { error, action_not_found }, State }
->>>>>>> 23997c14
 
     end,
 
