--- conflicted
+++ resolved
@@ -29,11 +29,7 @@
 -module(us_action).
 
 -moduledoc """
-<<<<<<< HEAD
 Module in charge of the management of **server-side automated actions**, which
-=======
-Module in charge of the management of US server-side automated actions, which
->>>>>>> 23997c14
 are higher-level operations that a US-Server may operate on behalf of third
 parties (other servers, command-line tools, SMSs, etc.).
 
@@ -43,19 +39,12 @@
 plugin system for that, which would be too intrusive/overkill/complex to
 manage.
 
-<<<<<<< HEAD
 An example of strings triggering, typically thanks to `perform_action/{2,3}`, an
 automated action: `"start_alarm"` or `"switch_on tv_plug"`.
-
-In practice an action will be executed as a local (non-const) request, based on
-the `performAction/3` request inherited from `class_USServer`.
-=======
-An action is to be triggered thanks to `perform_action/{2,3}`.
 
 In practice it will be executed, on the relevant US thematical server, as a
 local (const or not) request, based on the `performActionFromTokens/2` request
 inherited from `class_USServer`.
->>>>>>> 23997c14
 """.
 
 
@@ -69,18 +58,11 @@
 -doc """
 The user-level specification of an automated action.
 
-<<<<<<< HEAD
-The designated request will be executed, based on the specified arguments, which
-are static or dynamic.
-
-For example an action can be specified thanks to:
-=======
 The designated request will be executed based on the specified arguments (static
 or dynamic).
 
 Examples of such specs:
 
->>>>>>> 23997c14
 - `startAlarm`
 
 - `{stop_room_heating, [{static, room_heater_plug, "Target device short name"},
@@ -118,13 +100,9 @@
   | action_name().
 
 
-<<<<<<< HEAD
--doc "The internal specification of an action.".
-=======
 -doc """
 The internal specification of an action, corresponding to a request.
 """.
->>>>>>> 23997c14
 -type action_spec() :: { action_name(), [ arg_spec() ], result_spec(),
                          option( description() ), action_mapping() }.
 
