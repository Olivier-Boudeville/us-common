--- conflicted
+++ resolved
@@ -658,11 +658,7 @@
             { DefaultCfgDirs, CfgDirsMsg };
 
         Paths ->
-<<<<<<< HEAD
-            { Paths, text_utils:format( "paths '~ts' was obtained from "
-=======
             { Paths, text_utils:format( "paths '~ts' were obtained from "
->>>>>>> 7446aba5
                 "environment variable '~ts'", [ Paths, SecondEnvVar ] ) }
 
     end,
@@ -1763,7 +1759,6 @@
     end,
 
     text_utils:format( "US overall configuration server, ~ts, running in "
-<<<<<<< HEAD
         "the ~ts execution context as user '~ts' of group '~ts', "
         "presumably on a VM with an EPMD daemon ~ts, "
         "using configuration directory '~ts' and log directory '~ts', "
@@ -1771,12 +1766,4 @@
         [ RegStr, ?getAttr(execution_context),
           system_utils:get_user_name_safe(), system_utils:get_group_name_safe(),
           EPMDStr, ?getAttr(config_base_directory), ?getAttr(log_directory),
-=======
-        "the ~ts execution context, presumably on a VM "
-        "with an EPMD daemon ~ts, "
-        "using configuration directory '~ts' and log directory '~ts', "
-        "having found ~ts and ~ts",
-        [ RegStr, ?getAttr(execution_context), EPMDStr,
-          ?getAttr(config_base_directory), ?getAttr(log_directory),
->>>>>>> 7446aba5
           MainCfgStr, WebCfgStr ] ).